<<<<<<< HEAD
﻿using System;
using System.Collections.Generic;
using System.Linq;
using FluentValidation;
using JetBrains.Annotations;
using Microsoft.AspNetCore.JsonPatch.Operations;
using Microsoft.Extensions.Logging;
using Microsoft.OpenApi.Models;
using Swashbuckle.AspNetCore.Swagger;
using Swashbuckle.AspNetCore.SwaggerGen;

namespace MicroElements.Swashbuckle.FluentValidation
{
    /// <summary>
    /// Swagger <see cref="IOperationFilter"/> that applies FluentValidation rules 
    /// for GET parameters bounded from validatable models.
    /// </summary>
    public class FluentValidationOperationFilter : IOperationFilter
    {
        private readonly IValidatorFactory _validatorFactory;
        private readonly ILogger _logger;
        private readonly IReadOnlyList<FluentValidationRule> _rules;

        public FluentValidationOperationFilter(
            [CanBeNull] IValidatorFactory validatorFactory = null,
            [CanBeNull] IEnumerable<FluentValidationRule> rules = null,
            [CanBeNull] ILoggerFactory loggerFactory = null)
        {
            _validatorFactory = validatorFactory;
            _logger = loggerFactory?.CreateLogger(typeof(FluentValidationRules));
            _rules = FluentValidationRules.CreateDefaultRules();
            if (rules != null)
            {
                var ruleMap = _rules.ToDictionary(rule => rule.Name, rule => rule);
                foreach (var rule in rules)
                {
                    // Add or replace rule
                    ruleMap[rule.Name] = rule;
                }
                _rules = ruleMap.Values.ToList();
            }
        }

        /// <inheritdoc />
        public void Apply(OpenApiOperation operation, OperationFilterContext context)
        {
            try
            {
                ApplyInternal(operation, context);
            }
            catch (Exception e)
            {
                _logger?.LogWarning(0, e, $"Error on apply rules for operation '{operation.OperationId}'.");
            }
        }

        void ApplyInternal(OpenApiOperation operation, OperationFilterContext context)
        {
            if (operation.Parameters == null)
                return;

            foreach (var operationParameter in operation.Parameters)
            {
                var apiParameterDescription = context.ApiDescription.ParameterDescriptions.FirstOrDefault(description =>
                    description.Name.Equals(operationParameter.Name, StringComparison.InvariantCultureIgnoreCase));

                var modelMetadata = apiParameterDescription?.ModelMetadata;
                if (modelMetadata != null)
                {
                    var parameterType = modelMetadata.ContainerType;
                    if(parameterType==null)
                        continue;
                    var validator = _validatorFactory.GetValidator(parameterType);
                    if (validator == null)
                        continue;

                    var descriptor = validator.CreateDescriptor();
                    var key = modelMetadata.PropertyName;
                    var validatorsForMember = descriptor.GetValidatorsForMemberIgnoreCase(key).NotNull();

                    OpenApiSchema schema = null;
                    foreach (var propertyValidator in validatorsForMember)
                    {
                        foreach (var rule in _rules)
                        {
                            if (rule.Matches(propertyValidator))
                            {
                                try
                                {
                                    if (!context.SchemaRegistry.Schemas.TryGetValue(parameterType.Name, out schema))
                                        schema = context.SchemaRegistry.GetOrRegister(parameterType);

                                    rule.Apply(new RuleContext(schema, new SchemaFilterContext(parameterType, null, context.SchemaRegistry), key.ToLowerCamelCase(), propertyValidator));
                                }
                                catch (Exception e)
                                {
                                    _logger?.LogWarning(0, e, $"Error on apply rule '{rule.Name}' for key '{key}'.");
                                }
                            }
                        }
                    }

                    if (schema?.Required != null)
                        operationParameter.Required = schema.Required.Contains(key, StringComparer.InvariantCultureIgnoreCase);

                    if (schema?.Properties != null)
                    {
                        //todo:v5
                        //if (operationParameter is PartialSchema partialSchema)
                        //{
                        //    if (schema.Properties.TryGetValue(key.ToLowerCamelCase(), out var property) 
                        //        || schema.Properties.TryGetValue(key, out property))
                        //    {
                        //        partialSchema.MinLength = property.MinLength;
                        //        partialSchema.MaxLength = property.MaxLength;
                        //        partialSchema.Pattern = property.Pattern;
                        //        partialSchema.Minimum = property.Minimum;
                        //        partialSchema.Maximum = property.Maximum;
                        //        partialSchema.ExclusiveMaximum = property.ExclusiveMaximum;
                        //        partialSchema.ExclusiveMinimum = property.ExclusiveMinimum;
                        //    }
                        //}
                    }
                }
            }  
        }
    }
=======
﻿using System;
using System.Collections.Generic;
using System.Linq;
using FluentValidation;
using JetBrains.Annotations;
using Microsoft.Extensions.Logging;
using Microsoft.Extensions.Logging.Abstractions;
using Microsoft.Extensions.Options;
using Swashbuckle.AspNetCore.Swagger;
using Swashbuckle.AspNetCore.SwaggerGen;

namespace MicroElements.Swashbuckle.FluentValidation
{
    /// <summary>
    /// Swagger <see cref="IOperationFilter"/> that applies FluentValidation rules 
    /// for GET parameters bounded from validatable models.
    /// </summary>
    public class FluentValidationOperationFilter : IOperationFilter
    {
        private readonly SwaggerGenOptions _swaggerGenOptions;
        private readonly IValidatorFactory _validatorFactory;
        private readonly ILogger _logger;
        private readonly IReadOnlyList<FluentValidationRule> _rules;

        public FluentValidationOperationFilter(
            IOptions<SwaggerGenOptions> swaggerGenOptions,
            [CanBeNull] IValidatorFactory validatorFactory = null,
            [CanBeNull] IEnumerable<FluentValidationRule> rules = null,
            [CanBeNull] ILoggerFactory loggerFactory = null)
        {
            _swaggerGenOptions = swaggerGenOptions.Value;
            _validatorFactory = validatorFactory;
            _logger = loggerFactory?.CreateLogger(typeof(FluentValidationRules)) ?? NullLogger.Instance;
            _rules = FluentValidationRules.CreateDefaultRules();
            if (rules != null)
            {
                var ruleMap = _rules.ToDictionary(rule => rule.Name, rule => rule);
                foreach (var rule in rules)
                {
                    // Add or replace rule
                    ruleMap[rule.Name] = rule;
                }
                _rules = ruleMap.Values.ToList();
            }
        }

        /// <inheritdoc />
        public void Apply(Operation operation, OperationFilterContext context)
        {
            try
            {
                ApplyInternal(operation, context);
            }
            catch (Exception e)
            {
                _logger.LogWarning(0, e, $"Error on apply rules for operation '{operation.OperationId}'.");
            }
        }

        void ApplyInternal(Operation operation, OperationFilterContext context)
        {
            if (operation.Parameters == null)
                return;

            var schemaIdSelector = _swaggerGenOptions.SchemaRegistryOptions.SchemaIdSelector ?? new SchemaRegistryOptions().SchemaIdSelector;

            foreach (var operationParameter in operation.Parameters)
            {
                var apiParameterDescription = context.ApiDescription.ParameterDescriptions.FirstOrDefault(description =>
                    description.Name.Equals(operationParameter.Name, StringComparison.InvariantCultureIgnoreCase));

                var modelMetadata = apiParameterDescription?.ModelMetadata;
                if (modelMetadata != null)
                {
                    var parameterType = modelMetadata.ContainerType;
                    if (parameterType == null)
                        continue;
                    var validator = _validatorFactory.GetValidator(parameterType);
                    if (validator == null)
                        continue;

                    var key = modelMetadata.PropertyName;
                    var validatorsForMember = validator.GetValidatorsForMemberIgnoreCase(key);

                    var lazyLog = new LazyLog(_logger,
                        logger => logger.LogDebug($"Applying FluentValidation rules to swagger schema for type '{parameterType}' from operation '{operation.OperationId}'."));

                    Schema schema = null;
                    foreach (var propertyValidator in validatorsForMember)
                    {
                        foreach (var rule in _rules)
                        {
                            if (rule.Matches(propertyValidator))
                            {
                                try
                                {
                                    var schemaId = schemaIdSelector(parameterType);

                                    if (!context.SchemaRegistry.Definitions.TryGetValue(schemaId, out schema))
                                        schema = context.SchemaRegistry.GetOrRegister(parameterType);

                                    if (schema.Properties == null && context.SchemaRegistry.Definitions.ContainsKey(schemaId))
                                        schema = context.SchemaRegistry.Definitions[schemaId];

                                    if (schema.Properties != null)
                                    {
                                        lazyLog.LogOnce();
                                        rule.Apply(new RuleContext(schema, new SchemaFilterContext(parameterType, null, context.SchemaRegistry), key.ToLowerCamelCase(), propertyValidator));
                                        _logger.LogDebug($"Rule '{rule.Name}' applied for property '{parameterType.Name}.{key}'.");
                                    }
                                    else
                                    {
                                        _logger.LogDebug($"Rule '{rule.Name}' skipped for property '{parameterType.Name}.{key}'.");
                                    }
                                }
                                catch (Exception e)
                                {
                                    _logger.LogWarning(0, e, $"Error on apply rule '{rule.Name}' for property '{parameterType.Name}.{key}'.");
                                }
                            }
                        }
                    }

                    if (schema?.Required != null)
                        operationParameter.Required = schema.Required.Contains(key, StringComparer.InvariantCultureIgnoreCase);

                    if (schema?.Properties != null)
                    {
                        if (operationParameter is PartialSchema partialSchema)
                        {
                            if (schema.Properties.TryGetValue(key.ToLowerCamelCase(), out var property) 
                                || schema.Properties.TryGetValue(key, out property))
                            {
                                partialSchema.MinLength = property.MinLength;
                                partialSchema.MaxLength = property.MaxLength;
                                partialSchema.Pattern = property.Pattern;
                                partialSchema.Minimum = property.Minimum;
                                partialSchema.Maximum = property.Maximum;
                                partialSchema.ExclusiveMaximum = property.ExclusiveMaximum;
                                partialSchema.ExclusiveMinimum = property.ExclusiveMinimum;
                            }
                        }
                    }
                }
            }  
        }
    }
>>>>>>> 49d9c9be
}<|MERGE_RESOLUTION|>--- conflicted
+++ resolved
@@ -1,4 +1,3 @@
-<<<<<<< HEAD
 ﻿using System;
 using System.Collections.Generic;
 using System.Linq;
@@ -6,135 +5,9 @@
 using JetBrains.Annotations;
 using Microsoft.AspNetCore.JsonPatch.Operations;
 using Microsoft.Extensions.Logging;
-using Microsoft.OpenApi.Models;
-using Swashbuckle.AspNetCore.Swagger;
-using Swashbuckle.AspNetCore.SwaggerGen;
-
-namespace MicroElements.Swashbuckle.FluentValidation
-{
-    /// <summary>
-    /// Swagger <see cref="IOperationFilter"/> that applies FluentValidation rules 
-    /// for GET parameters bounded from validatable models.
-    /// </summary>
-    public class FluentValidationOperationFilter : IOperationFilter
-    {
-        private readonly IValidatorFactory _validatorFactory;
-        private readonly ILogger _logger;
-        private readonly IReadOnlyList<FluentValidationRule> _rules;
-
-        public FluentValidationOperationFilter(
-            [CanBeNull] IValidatorFactory validatorFactory = null,
-            [CanBeNull] IEnumerable<FluentValidationRule> rules = null,
-            [CanBeNull] ILoggerFactory loggerFactory = null)
-        {
-            _validatorFactory = validatorFactory;
-            _logger = loggerFactory?.CreateLogger(typeof(FluentValidationRules));
-            _rules = FluentValidationRules.CreateDefaultRules();
-            if (rules != null)
-            {
-                var ruleMap = _rules.ToDictionary(rule => rule.Name, rule => rule);
-                foreach (var rule in rules)
-                {
-                    // Add or replace rule
-                    ruleMap[rule.Name] = rule;
-                }
-                _rules = ruleMap.Values.ToList();
-            }
-        }
-
-        /// <inheritdoc />
-        public void Apply(OpenApiOperation operation, OperationFilterContext context)
-        {
-            try
-            {
-                ApplyInternal(operation, context);
-            }
-            catch (Exception e)
-            {
-                _logger?.LogWarning(0, e, $"Error on apply rules for operation '{operation.OperationId}'.");
-            }
-        }
-
-        void ApplyInternal(OpenApiOperation operation, OperationFilterContext context)
-        {
-            if (operation.Parameters == null)
-                return;
-
-            foreach (var operationParameter in operation.Parameters)
-            {
-                var apiParameterDescription = context.ApiDescription.ParameterDescriptions.FirstOrDefault(description =>
-                    description.Name.Equals(operationParameter.Name, StringComparison.InvariantCultureIgnoreCase));
-
-                var modelMetadata = apiParameterDescription?.ModelMetadata;
-                if (modelMetadata != null)
-                {
-                    var parameterType = modelMetadata.ContainerType;
-                    if(parameterType==null)
-                        continue;
-                    var validator = _validatorFactory.GetValidator(parameterType);
-                    if (validator == null)
-                        continue;
-
-                    var descriptor = validator.CreateDescriptor();
-                    var key = modelMetadata.PropertyName;
-                    var validatorsForMember = descriptor.GetValidatorsForMemberIgnoreCase(key).NotNull();
-
-                    OpenApiSchema schema = null;
-                    foreach (var propertyValidator in validatorsForMember)
-                    {
-                        foreach (var rule in _rules)
-                        {
-                            if (rule.Matches(propertyValidator))
-                            {
-                                try
-                                {
-                                    if (!context.SchemaRegistry.Schemas.TryGetValue(parameterType.Name, out schema))
-                                        schema = context.SchemaRegistry.GetOrRegister(parameterType);
-
-                                    rule.Apply(new RuleContext(schema, new SchemaFilterContext(parameterType, null, context.SchemaRegistry), key.ToLowerCamelCase(), propertyValidator));
-                                }
-                                catch (Exception e)
-                                {
-                                    _logger?.LogWarning(0, e, $"Error on apply rule '{rule.Name}' for key '{key}'.");
-                                }
-                            }
-                        }
-                    }
-
-                    if (schema?.Required != null)
-                        operationParameter.Required = schema.Required.Contains(key, StringComparer.InvariantCultureIgnoreCase);
-
-                    if (schema?.Properties != null)
-                    {
-                        //todo:v5
-                        //if (operationParameter is PartialSchema partialSchema)
-                        //{
-                        //    if (schema.Properties.TryGetValue(key.ToLowerCamelCase(), out var property) 
-                        //        || schema.Properties.TryGetValue(key, out property))
-                        //    {
-                        //        partialSchema.MinLength = property.MinLength;
-                        //        partialSchema.MaxLength = property.MaxLength;
-                        //        partialSchema.Pattern = property.Pattern;
-                        //        partialSchema.Minimum = property.Minimum;
-                        //        partialSchema.Maximum = property.Maximum;
-                        //        partialSchema.ExclusiveMaximum = property.ExclusiveMaximum;
-                        //        partialSchema.ExclusiveMinimum = property.ExclusiveMinimum;
-                        //    }
-                        //}
-                    }
-                }
-            }  
-        }
-    }
-=======
-﻿using System;
-using System.Collections.Generic;
-using System.Linq;
-using FluentValidation;
-using JetBrains.Annotations;
-using Microsoft.Extensions.Logging;
 using Microsoft.Extensions.Logging.Abstractions;
 using Microsoft.Extensions.Options;
+using Microsoft.OpenApi.Models;
 using Swashbuckle.AspNetCore.Swagger;
 using Swashbuckle.AspNetCore.SwaggerGen;
 
@@ -174,7 +47,7 @@
         }
 
         /// <inheritdoc />
-        public void Apply(Operation operation, OperationFilterContext context)
+        public void Apply(OpenApiOperation operation, OperationFilterContext context)
         {
             try
             {
@@ -186,7 +59,7 @@
             }
         }
 
-        void ApplyInternal(Operation operation, OperationFilterContext context)
+        void ApplyInternal(OpenApiOperation operation, OperationFilterContext context)
         {
             if (operation.Parameters == null)
                 return;
@@ -214,7 +87,7 @@
                     var lazyLog = new LazyLog(_logger,
                         logger => logger.LogDebug($"Applying FluentValidation rules to swagger schema for type '{parameterType}' from operation '{operation.OperationId}'."));
 
-                    Schema schema = null;
+                    OpenApiSchema schema = null;
                     foreach (var propertyValidator in validatorsForMember)
                     {
                         foreach (var rule in _rules)
@@ -225,13 +98,13 @@
                                 {
                                     var schemaId = schemaIdSelector(parameterType);
 
-                                    if (!context.SchemaRegistry.Definitions.TryGetValue(schemaId, out schema))
+                                    if (!context.SchemaRegistry.Schemas.TryGetValue(schemaId, out schema))
                                         schema = context.SchemaRegistry.GetOrRegister(parameterType);
 
-                                    if (schema.Properties == null && context.SchemaRegistry.Definitions.ContainsKey(schemaId))
-                                        schema = context.SchemaRegistry.Definitions[schemaId];
+                                    if (schema.Properties == null && context.SchemaRegistry.Schemas.ContainsKey(schemaId))
+                                        schema = context.SchemaRegistry.Schemas[schemaId];
 
-                                    if (schema.Properties != null)
+                                    if (schema.Properties != null && schema.Properties.Count > 0)
                                     {
                                         lazyLog.LogOnce();
                                         rule.Apply(new RuleContext(schema, new SchemaFilterContext(parameterType, null, context.SchemaRegistry), key.ToLowerCamelCase(), propertyValidator));
@@ -255,24 +128,25 @@
 
                     if (schema?.Properties != null)
                     {
-                        if (operationParameter is PartialSchema partialSchema)
-                        {
-                            if (schema.Properties.TryGetValue(key.ToLowerCamelCase(), out var property) 
-                                || schema.Properties.TryGetValue(key, out property))
-                            {
-                                partialSchema.MinLength = property.MinLength;
-                                partialSchema.MaxLength = property.MaxLength;
-                                partialSchema.Pattern = property.Pattern;
-                                partialSchema.Minimum = property.Minimum;
-                                partialSchema.Maximum = property.Maximum;
-                                partialSchema.ExclusiveMaximum = property.ExclusiveMaximum;
-                                partialSchema.ExclusiveMinimum = property.ExclusiveMinimum;
-                            }
-                        }
+                        //todo: v5
+                        //var partialSchema = operationParameter.Schema;
+                        //if (partialSchema !=null)
+                        //{
+                        //    if (schema.Properties.TryGetValue(key.ToLowerCamelCase(), out var property)
+                        //        || schema.Properties.TryGetValue(key, out property))
+                        //    {
+                        //        partialSchema.MinLength = property.MinLength;
+                        //        partialSchema.MaxLength = property.MaxLength;
+                        //        partialSchema.Pattern = property.Pattern;
+                        //        partialSchema.Minimum = property.Minimum;
+                        //        partialSchema.Maximum = property.Maximum;
+                        //        partialSchema.ExclusiveMaximum = property.ExclusiveMaximum;
+                        //        partialSchema.ExclusiveMinimum = property.ExclusiveMinimum;
+                        //    }
+                        //}
                     }
                 }
             }  
         }
     }
->>>>>>> 49d9c9be
 }