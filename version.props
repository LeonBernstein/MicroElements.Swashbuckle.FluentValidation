--- conflicted
+++ resolved
@@ -1,10 +1,6 @@
 <Project>
   <PropertyGroup>
-<<<<<<< HEAD
-    <VersionPrefix>2.3.0</VersionPrefix>
-=======
     <VersionPrefix>3.0.0</VersionPrefix>
->>>>>>> c60d6437
     <VersionSuffix></VersionSuffix>
   </PropertyGroup>
 </Project>